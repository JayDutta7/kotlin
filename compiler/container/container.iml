--- conflicted
+++ resolved
@@ -11,12 +11,7 @@
     <orderEntry type="sourceFolder" forTests="false" />
     <orderEntry type="library" name="kotlin-runtime" level="project" />
     <orderEntry type="library" name="intellij-core" level="project" />
-<<<<<<< HEAD
-    <orderEntry type="library" scope="TEST" name="javax.inject" level="project" />
+    <orderEntry type="library" scope="" name="javax.inject" level="project" />
     <orderEntry type="library" name="junit-4.11" level="project" />
-=======
-    <orderEntry type="library" scope="TEST" name="junit-4.12" level="project" />
-    <orderEntry type="library" exported="" name="javax.inject" level="project" />
->>>>>>> ffb9cb0c
   </component>
 </module>